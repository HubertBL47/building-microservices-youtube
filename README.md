# Building Microservices in Go YouTube
Code repository for my Building Microservices YouTube series 
[https://www.youtube.com/playlist?list=PLmD8u-IFdreyh6EUfevBcbiuCKzFk0EW_](https://www.youtube.com/playlist?list=PLmD8u-IFdreyh6EUfevBcbiuCKzFk0EW_)

Week by week Building Microservices builds on the previous weeks code teaching you how to build a multi-tier microservice system. The code structure for the course is one of a mono repo. To make it simple to follow along, each episode has its own branch showing progress to date. 

## Series Content:

Over the weeks we will look at the following topics, teaching you everything you need to know regarding building microservices with the go programming language:

- Introduction to microservices
- RESTFul microservices
- gRPC microservices
- Packaging applications with Docker
- Testing microservice
- Continuous Delivery
- Observability
- Using Kubernetes
- Debugging
- Security
- Asynchronous microservices
- Caching
- Microservice reliability using a Service Mesh


## Episode 1 - Building a simple microservice

### [https://youtu.be/VzBGi_n65iU](https://youtu.be/VzBGi_n65iU)

### Branch: [episode_1](https://github.com/nicholasjackson/building-microservices-youtube/tree/episode_1)

In this episode I show you how to build the simplest service you can using the standard packages in the Go programming language. 


## Episode 2 - Building a simple microservice, continued

### [https://youtu.be/hodOppKJm5Y](https://youtu.be/hodOppKJm5Y)

### Branch: [episode_2](https://github.com/nicholasjackson/building-microservices-youtube/tree/episode_2)

In this episode we learn more about the standard library and look at how we can refactor last episodes example into a reusable microservice pattern.


## Episode 3 - RESTFul microservices

### [https://youtu.be/eBeqtmrvVpg](https://youtu.be/eBeqtmrvVpg)

### Branch: [episode_3](https://github.com/nicholasjackson/building-microservices-youtube/tree/episode_3)

In this episode we start to learn about RESTFul services and reading and writing data using the JSON format.


## Episode 4 - RESTful microservices

### [https://youtu.be/UZbHLVsjpF0](https://youtu.be/UZbHLVsjpF0)

### Branch [episode_4](https://github.com/nicholasjackson/building-microservices-youtube/tree/episode_4)

<<<<<<< HEAD
We continue to look at how you can implement RESTFul services with the Standard API


## Episode 5 - Gorilla toolkit

### [https://youtu.be/DD3JlT_u0DM](https://youtu.be/DD3JlT_u0DM)

### Branch [episode_5](https://github.com/nicholasjackson/building-microservices-youtube/tree/episode_5)

In this epsode we refactor our Standard library RESTful service and start to implement the Gorill toolkit for routing.
=======
We continue to look at how you can implement RESTFul services with the Standard API
>>>>>>> 57ff3be0
<|MERGE_RESOLUTION|>--- conflicted
+++ resolved
@@ -56,7 +56,6 @@
 
 ### Branch [episode_4](https://github.com/nicholasjackson/building-microservices-youtube/tree/episode_4)
 
-<<<<<<< HEAD
 We continue to look at how you can implement RESTFul services with the Standard API
 
 
@@ -66,7 +65,4 @@
 
 ### Branch [episode_5](https://github.com/nicholasjackson/building-microservices-youtube/tree/episode_5)
 
-In this epsode we refactor our Standard library RESTful service and start to implement the Gorill toolkit for routing.
-=======
-We continue to look at how you can implement RESTFul services with the Standard API
->>>>>>> 57ff3be0
+In this epsode we refactor our Standard library RESTful service and start to implement the Gorill toolkit for routing.